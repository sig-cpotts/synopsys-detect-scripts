--- conflicted
+++ resolved
@@ -18,10 +18,7 @@
     id 'com.github.johnrengelman.shadow' version '5.0.0'
 }
 
-<<<<<<< HEAD
-=======
 group = 'com.synopsys.integration'
->>>>>>> 42a618b8
 version = '2.5.2-SNAPSHOT'
 
 apply plugin: 'com.synopsys.integration.solution'
