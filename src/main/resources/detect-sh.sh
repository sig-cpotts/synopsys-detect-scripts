--- conflicted
+++ resolved
@@ -142,13 +142,9 @@
 }
 
 run_detect() {
-<<<<<<< HEAD
-  JAVACMD="java ${DETECT_JAVA_OPTS} -jar \"${DETECT_DESTINATION}\""
-=======
   set_detect_java_path
 
-  JAVACMD="${DETECT_JAVA_PATH} ${DETECT_JAVA_OPTS} -jar ${DETECT_DESTINATION}"
->>>>>>> 1cc3562e
+  JAVACMD="${DETECT_JAVA_PATH} ${DETECT_JAVA_OPTS} -jar \"${DETECT_DESTINATION}\""
   echo "running Detect: ${JAVACMD} ${LOGGABLE_SCRIPT_ARGS}"
 
   eval "${JAVACMD} ${SCRIPT_ARGS}"
